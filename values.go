package genstruct

import (
	"fmt"
	"reflect"
	"time"

	"github.com/dave/jennifer/jen"
)

// getValueStatement generates code for a value based on its type
func (g *Generator) getValueStatement(value reflect.Value) *jen.Statement {
	switch value.Kind() {
	case reflect.Bool:
		return jen.Lit(value.Bool())
	case reflect.Int,
		reflect.Int8,
		reflect.Int16,
		reflect.Int32,
		reflect.Int64:
		return jen.Lit(value.Int())
	case reflect.Uint,
		reflect.Uint8,
		reflect.Uint16,
		reflect.Uint32,
		reflect.Uint64:
		return jen.Lit(value.Uint())
	case reflect.Float32, reflect.Float64:
		return jen.Lit(value.Float())
	case reflect.Complex64, reflect.Complex128:
		return jen.Lit(value.Complex())
	case reflect.Array:
		// Handle arrays properly with their type and dimensions
		elemType := g.getTypeStatement(value.Type().Elem())
		dimensions := value.Len()

		// Create array type with dimensions
		arrayType := jen.Index(jen.Lit(dimensions)).Add(elemType)

		// Create values inside the array
		return arrayType.ValuesFunc(func(group *jen.Group) {
			for i := range value.Len() {
				group.Add(g.getValueStatement(value.Index(i)))
			}
		})
	case reflect.Slice:
		// Create a slice with proper syntax
		return jen.Index().Add(
			g.getTypeStatement(value.Type().Elem()),
		).ValuesFunc(func(group *jen.Group) {
			for i := range value.Len() {
				group.Add(g.getValueStatement(value.Index(i)))
			}
		})
	case reflect.Map:
		return g.getMapStatement(value)
	case reflect.String:
		return jen.Lit(value.String())
	case reflect.Struct:
		// Special case for time.Time
		if value.Type().String() == "time.Time" {
			t := value.Interface().(time.Time)
			return jen.Qual("time", "Date").Call(
				jen.Lit(t.Year()),
				jen.Qual("time", t.Month().String()),
				jen.Lit(t.Day()),
				jen.Lit(t.Hour()),
				jen.Lit(t.Minute()),
				jen.Lit(t.Second()),
				jen.Lit(t.Nanosecond()),
				jen.Qual("time", "UTC"),
			)
		}
		// For other structs, create a new values block with the struct fields
		return jen.Id(
			value.Type().Name(),
		).ValuesFunc(func(group *jen.Group) {
			g.generateStructValues(group, value)
		})
	case reflect.Pointer:
		if value.IsNil() {
			return jen.Nil()
		}
		return jen.Op("&").Add(g.getValueStatement(value.Elem()))
	case reflect.Interface:
		if value.IsNil() {
			return jen.Nil()
		}
		return g.getValueStatement(value.Elem())
	default:
		// For complex cases, fallback to string representation
		return jen.Lit(fmt.Sprintf("%v", value.Interface()))
	}
}

// getMapStatement generates code for a map
func (g *Generator) getMapStatement(mapValue reflect.Value) *jen.Statement {
	// Return empty map if there are no entries
	if mapValue.Len() == 0 {
		return jen.Map(
			g.getTypeStatement(mapValue.Type().Key()),
		).Add(
			g.getTypeStatement(mapValue.Type().Elem()),
		).Values()
	}

	// Use ValuesFunc for populated maps
	return jen.Map(
		g.getTypeStatement(mapValue.Type().Key()),
	).Add(
		g.getTypeStatement(mapValue.Type().Elem()),
	).ValuesFunc(func(group *jen.Group) {
		// Create a Dict for the map entries
		dict := jen.Dict{}
		var key reflect.Value

		// Add all key-value pairs to the Dict
		for _, key = range mapValue.MapKeys() {
			var stmt = g.getValueStatement(mapValue.MapIndex(key))
			dict[g.getValueStatement(key)] = stmt
		}

		// Add dict to group
		group.Add(dict)
	})
}

// generateStructValues adds values for a struct to a Dict
func (g *Generator) generateStructValues(group *jen.Group, structValue reflect.Value) {
	structType := structValue.Type()

	// Create a Dict for each field in the struct
	dict := jen.Dict{}

	// Track fields that need to be processed in a second pass (with structgen tag)
	type deferredField struct {
		fieldIndex int
		fieldType  reflect.StructField
		srcField   string
	}
	var deferredFields []deferredField

	// First pass: process all regular fields
	for i := range structValue.NumField() {
		field := structValue.Field(i)
		fieldType := structType.Field(i)

		// Skip unexported fields
		if !fieldType.IsExported() {
			continue
		}

		// Check if this field has a structgen tag
		structgenVal, hasStructgenTag := fieldType.Tag.Lookup("structgen")

		if hasStructgenTag && structgenVal != "" {
			// Add to deferred fields for second pass
			deferredFields = append(deferredFields, deferredField{
				fieldIndex: i,
				fieldType:  fieldType,
				srcField:   structgenVal,
			})
			continue
		}

		// Add the regular field to the dict
		dict[jen.Id(fieldType.Name)] = g.getValueStatement(field)
	}

	// Second pass: process fields with structgen tag
	for _, df := range deferredFields {
		value := g.generateStructGenField(structValue, df.srcField, df.fieldType)
		if value != nil {
			dict[jen.Id(df.fieldType.Name)] = value
		}
	}

	// Add all fields to the group
	group.Add(dict)
}

// generateStructGenField generates a value for a field with the structgen tag
//
// The structgen tag enables automatic population of struct fields from reference datasets.
// It takes the source field name as a value, which should contain identifiers (strings or string slices)
// that can be used to look up matching structs in the reference datasets.
//
// Supported reference patterns:
//   - String to Struct: A string field (e.g., "AuthorID") referencing a single struct
//   - String Slice to Struct Slice: A slice of strings (e.g., "TagSlugs") referencing a slice of structs
//
// Parameters:
//   - structValue: The struct instance being processed
//   - srcFieldName: The name of the source field (from the tag value)
//   - targetField: The field to populate with references
func (g *Generator) generateStructGenField(structValue reflect.Value, srcFieldName string, targetField reflect.StructField) *jen.Statement {
	structType := structValue.Type()

	// Find the source field
	srcField, found := structType.FieldByName(srcFieldName)
	if !found {
		// Source field not found
		return nil
	}

	// Get the source field's value
	srcValue := structValue.FieldByName(srcFieldName)
	if !srcValue.IsValid() {
		return nil
	}

	// Determine the target type
	targetType := targetField.Type

	// Check for slice of structs referencing a string slice
	if targetType.Kind() == reflect.Slice &&
		targetType.Elem().Kind() == reflect.Struct &&
		srcField.Type.Kind() == reflect.Slice &&
		srcField.Type.Elem().Kind() == reflect.String {

		// We need to look up structs by ID or another field
		return g.generateReferenceSlice(srcValue, targetType)
	}

	// Check for single struct referencing a string
	if targetType.Kind() == reflect.Struct &&
		srcField.Type.Kind() == reflect.String {

		// We need to look up one struct by ID or another field
		return g.generateReferenceSingle(srcValue, targetType)
	}

	// Unsupported reference type
	return nil
}

// generateReferenceSlice generates a slice of referenced structs for string slice to struct slice references
//
// This method handles the case where a field contains a slice of strings (e.g., ["tag1", "tag2"])
// and needs to generate a slice of structs (e.g., []Tag) by looking up each string in a reference dataset.
//
// Parameters:
//   - srcValue: The source field value (slice of strings)
//   - targetType: The target field type (slice of structs)
func (g *Generator) generateReferenceSlice(srcValue reflect.Value, targetType reflect.Type) *jen.Statement {
	// Get the target struct type name
	structTypeName := targetType.Elem().Name()

	// Check if we have this reference type
	refDataObj, hasRef := g.Refs[structTypeName]
	if !hasRef {
		// We don't have this reference data
		return jen.Index().Add(jen.Id(structTypeName)).Values()
	}

	// Convert to reflect.Value
	refData := reflect.ValueOf(refDataObj)
	if refData.Kind() != reflect.Slice && refData.Kind() != reflect.Array {
		// Reference isn't a slice/array
		return jen.Index().Add(jen.Id(structTypeName)).Values()
	}

	// Now create a slice with all matching references
	return jen.Index().Add(jen.Id(structTypeName)).ValuesFunc(func(group *jen.Group) {
		// For each source ID
		for i := range srcValue.Len() {
			idValue := srcValue.Index(i).String()

			// Try to find a matching reference struct
			for j := range refData.Len() {
				refStruct := refData.Index(j)

				// Try each possible identifier field
				for _, idField := range g.Config.IdentifierFields {
					refIdField := refStruct.FieldByName(idField)
<<<<<<< HEAD

					if refIdField.IsValid() &&
						refIdField.Kind() == reflect.String &&
						refIdField.String() == idValue {

=======
					
					if refIdField.IsValid() && 
					   refIdField.Kind() == reflect.String && 
					   refIdField.String() == idValue {
						
>>>>>>> 12bf32ed
						// Found a matching reference
						// Get a name for the referenced variable
						identValue := g.getStructIdentifier(refStruct)
						refVarName := structTypeName + slugToIdentifier(identValue)
<<<<<<< HEAD

=======
						
>>>>>>> 12bf32ed
						// Use a direct reference to the variable (e.g., TagGoProgramming)
						// This assumes the Tag variables have already been generated
						group.Add(jen.Id(refVarName))
						break
					}
				}
			}
		}
	})
}

// generateReferenceSingle generates a single referenced struct for string to struct references
//
// This method handles the case where a field contains a string (e.g., "author-1")
// and needs to generate a struct (e.g., Author) by looking up the string in a reference dataset.
//
// Parameters:
//   - srcValue: The source field value (string)
//   - targetType: The target field type (struct)
func (g *Generator) generateReferenceSingle(srcValue reflect.Value, targetType reflect.Type) *jen.Statement {
	// Get the target struct type name
	structTypeName := targetType.Name()

	// Check if we have this reference type
	refDataObj, hasRef := g.Refs[structTypeName]
	if !hasRef {
		// We don't have this reference data
		return jen.Id(structTypeName).Values()
	}

	// Convert to reflect.Value
	refData := reflect.ValueOf(refDataObj)
	if refData.Kind() != reflect.Slice && refData.Kind() != reflect.Array {
		// Reference isn't a slice/array
		return jen.Id(structTypeName).Values()
	}

	// Get ID value from source
	idValue := srcValue.String()

	// Try to find a matching reference struct
	for j := range refData.Len() {
		refStruct := refData.Index(j)

		// Try each possible identifier field
		for _, idField := range g.Config.IdentifierFields {
			refIDField := refStruct.FieldByName(idField)

			if refIDField.IsValid() &&
				refIDField.Kind() == reflect.String &&
				refIDField.String() == idValue {

				// Found match - return it
				return jen.Id(structTypeName).ValuesFunc(func(group *jen.Group) {
					g.generateStructValues(group, refStruct)
				})
			}
		}
	}

	// No match found
	return jen.Id(structTypeName).Values()
}<|MERGE_RESOLUTION|>--- conflicted
+++ resolved
@@ -273,28 +273,17 @@
 				// Try each possible identifier field
 				for _, idField := range g.Config.IdentifierFields {
 					refIdField := refStruct.FieldByName(idField)
-<<<<<<< HEAD
+
 
 					if refIdField.IsValid() &&
 						refIdField.Kind() == reflect.String &&
 						refIdField.String() == idValue {
 
-=======
-					
-					if refIdField.IsValid() && 
-					   refIdField.Kind() == reflect.String && 
-					   refIdField.String() == idValue {
-						
->>>>>>> 12bf32ed
 						// Found a matching reference
 						// Get a name for the referenced variable
 						identValue := g.getStructIdentifier(refStruct)
 						refVarName := structTypeName + slugToIdentifier(identValue)
-<<<<<<< HEAD
-
-=======
-						
->>>>>>> 12bf32ed
+
 						// Use a direct reference to the variable (e.g., TagGoProgramming)
 						// This assumes the Tag variables have already been generated
 						group.Add(jen.Id(refVarName))
